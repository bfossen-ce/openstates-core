--- conflicted
+++ resolved
@@ -3,11 +3,9 @@
 from django.db import models
 from django.core.validators import RegexValidator
 from jsonfield import JSONField
-<<<<<<< HEAD
 from uuidfield import UUIDField
 from djorm_pgarray.fields import ArrayField
-=======
->>>>>>> f65c3bd5
+
 from .. import common
 
 
