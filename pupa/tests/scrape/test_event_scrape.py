--- conflicted
+++ resolved
@@ -118,11 +118,7 @@
 
 def test_set_location():
     e = event_obj()
-<<<<<<< HEAD
     e.set_location('North Pole', note='it is cold here', url='https://www.northpole.com',
-=======
-    e.set_location('North Pole', note='it is cold here',
->>>>>>> 59c883c7
                    coordinates={'latitude': '90.0000', 'longitude': '0.0000'})
 
     assert e.location.get('name') == 'North Pole'
