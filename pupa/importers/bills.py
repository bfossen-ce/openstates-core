--- conflicted
+++ resolved
@@ -70,11 +70,7 @@
 
             if 'organization_id' in sponsor:
                 sponsor['organization_id'] = self.org_importer.resolve_json_id(
-<<<<<<< HEAD
-                    sponsor['organization_id'])
-=======
                     sponsor['organization_id'], allow_no_match=True)
->>>>>>> 06c52651
 
         return data
 
