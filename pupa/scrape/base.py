--- conflicted
+++ resolved
@@ -107,22 +107,11 @@
         for obj in getattr(obj, '_related', []):
             self.save_object(obj)
 
-<<<<<<< HEAD
-    def scrape_types(self, scraper_types):
-        if 'person' in scraper_types:
-            self.scrape_people()
-        if 'bill' in scraper_types:
-            self.scrape_bills()
-
-    def scrape_people(self):
-        for obj in self.get_people():
-=======
     def _scrape(self, iterable, scrape_type):
         record = {'objects': defaultdict(int)}
         self.output_names = defaultdict(set)
         record['start'] = datetime.datetime.utcnow()
         for obj in iterable:
->>>>>>> 75823005
             if hasattr(obj, '__iter__'):
                 for iterobj in obj:
                     self.save_object(iterobj)
