--- conflicted
+++ resolved
@@ -1,6 +1,5 @@
 # Changelog
 
-<<<<<<< HEAD
 ## 5.0
 
 * lots of schema changes:
@@ -8,11 +7,11 @@
   * remove unused Membership.label
   * remove unused VoteEvent.end_date
   * add VoteEvent.order
-=======
+
 ## 4.8.0 - August 21 2020
 
 * remove GIS dependency, alter (unused) EventLocation model accordingly
->>>>>>> dbdc85f9
+
 
 ## 4.7.1 - August 5 2020
 
