--- conflicted
+++ resolved
@@ -2,19 +2,16 @@
 
 ## 0.10.0 - WIP
 
-<<<<<<< HEAD
 Improvements:
 
 * add data quality reports that update after each import (requires migration)
 
-=======
 Fixes:
 
 * Fix warnings from obsolete usage of importlib & jsonschema
 * remove parties from tests
 * don't call check_session_list if running import only
 * add support for Post.maximum_memberships
->>>>>>> b3d591f7
 
 ## 0.9.1 - October 23 2018
 
