import re

from .utils import (
    pdfdata_to_text,
    text_after_line_numbers,
    text_from_element_lxml,
    text_from_element_xpath,
    text_from_element_siblings_lxml,
    text_from_element_siblings_xpath,
    clean
)


def extract_simple_pdf(data, metadata):
    return pdfdata_to_text(data)


def extract_line_numbered_pdf(data, metadata):
    return text_after_line_numbers(pdfdata_to_text(data))


def extract_sometimes_numbered_pdf(data, metadata):
    """
    A few states have bills both with numbered lines and without.
    In these cases, we need to look at the start of the lines
    to determine which extraction function to use.
    """

    pdf_text = pdfdata_to_text(data)
    lines = pdf_text.split("\n")

    # Looking for lines that begin with a number
    pattern = re.compile(r"^\s*\d+\s+(.*)", flags=re.MULTILINE)
    number_of_numbered_lines = pattern.findall(pdf_text)

    # If more than 10% of the text begins with numbers, then we are
    # probably looking at a bill with numbered lines.
    THRESHOLD_NUMBERED_PDF = 0.10

    ratio_of_numbered_lines = len(number_of_numbered_lines) / len(lines)

    if ratio_of_numbered_lines > THRESHOLD_NUMBERED_PDF:
        return extract_line_numbered_pdf(data, metadata)
    else:
        return extract_simple_pdf(data, metadata)


def extract_pre_tag_html(data, metadata):
    """
    Many states that provide bill text on HTML webpages (e.g. AK, FL)
    have the text inside <pre> tags (for preformatted text).
    """

    text_inside_matching_tag = text_from_element_lxml(data, ".//pre")
    return text_after_line_numbers(text_inside_matching_tag)


def extract_from_p_tags_html(data, metadata):
    """
    For a few states providing bill text in HTML, we just want to get all
    the text in paragraph tags on the page. There may be several paragraphs.
    """

    text = text_from_element_siblings_lxml(data, ".//p")
    return text


<<<<<<< HEAD
def extractor_for_elements_by_class(bill_text_element_class):
    return extractor_for_element_by_selector(".//div[@class='" + bill_text_element_class + "']")

def extractor_for_element_by_id(bill_text_element_id):
    return extractor_for_element_by_selector(".//div[@id='"+bill_text_element_id+"']")

def extractor_for_element_by_selector(bill_text_element_selector):
    def _my_extractor(data, metadata):
        text_inside_matching_tag = text_from_element_lxml(data, bill_text_element_selector)
        return clean(text_inside_matching_tag)
    return _my_extractor

def extractor_for_element_by_xpath(bill_text_element_selector):
    def _my_extractor(data, metadata):
        text_inside_matching_tag = text_from_element_xpath(data, bill_text_element_selector)
        return clean(text_inside_matching_tag)
    return _my_extractor


def extractor_for_elements_by_xpath(bill_text_element_selector):
    def _my_extractor(data, metadata):
        text_inside_matching_tag = text_from_element_siblings_xpath(data, bill_text_element_selector)
        return clean(text_inside_matching_tag)
    return _my_extractor
=======
def extract_from_code_tags_html(data, metadata):
    """
    Some states (e.g. IL) have the bill text inside
    <code> tags (as it renders as fixed-width).
    """

    text = text_from_element_siblings_lxml(data, ".//code")
    return text
>>>>>>> e73c9aa5
<|MERGE_RESOLUTION|>--- conflicted
+++ resolved
@@ -64,8 +64,6 @@
     text = text_from_element_siblings_lxml(data, ".//p")
     return text
 
-
-<<<<<<< HEAD
 def extractor_for_elements_by_class(bill_text_element_class):
     return extractor_for_element_by_selector(".//div[@class='" + bill_text_element_class + "']")
 
@@ -90,7 +88,7 @@
         text_inside_matching_tag = text_from_element_siblings_xpath(data, bill_text_element_selector)
         return clean(text_inside_matching_tag)
     return _my_extractor
-=======
+
 def extract_from_code_tags_html(data, metadata):
     """
     Some states (e.g. IL) have the bill text inside
@@ -98,5 +96,4 @@
     """
 
     text = text_from_element_siblings_lxml(data, ".//code")
-    return text
->>>>>>> e73c9aa5
+    return text